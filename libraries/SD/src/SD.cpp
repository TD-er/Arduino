/*

 SD - a slightly more friendly wrapper for sdfatlib

 This library aims to expose a subset of SD card functionality
 in the form of a higher level "wrapper" object.

 License: GNU General Public License V3
          (Because sdfatlib is licensed with this.)

 (C) Copyright 2010 SparkFun Electronics


 This library provides four key benefits:

   * Including `SD.h` automatically creates a global
     `SD` object which can be interacted with in a similar
     manner to other standard global objects like `Serial` and `Ethernet`.

   * Boilerplate initialisation code is contained in one method named 
     `begin` and no further objects need to be created in order to access
     the SD card.

   * Calls to `open` can supply a full path name including parent 
     directories which simplifies interacting with files in subdirectories.

   * Utility methods are provided to determine whether a file exists
     and to create a directory heirarchy.


  Note however that not all functionality provided by the underlying
  sdfatlib library is exposed.

 */

/*

  Implementation Notes

  In order to handle multi-directory path traversal, functionality that 
  requires this ability is implemented as callback functions.

  Individual methods call the `walkPath` function which performs the actual
  directory traversal (swapping between two different directory/file handles
  along the way) and at each level calls the supplied callback function.

  Some types of functionality will take an action at each level (e.g. exists
  or make directory) which others will only take an action at the bottom
  level (e.g. open).

 */

#include "SD.h"

// Used by `getNextPathComponent`
#define MAX_COMPONENT_LEN 12 // What is max length?
#define PATH_COMPONENT_BUFFER_LEN MAX_COMPONENT_LEN+1

bool getNextPathComponent(char *path, unsigned int *p_offset,
			  char *buffer) {
  /*

    Parse individual path components from a path.

      e.g. after repeated calls '/foo/bar/baz' will be split
           into 'foo', 'bar', 'baz'.

    This is similar to `strtok()` but copies the component into the
    supplied buffer rather than modifying the original string.


    `buffer` needs to be PATH_COMPONENT_BUFFER_LEN in size.

    `p_offset` needs to point to an integer of the offset at
    which the previous path component finished.

    Returns `true` if more components remain.

    Returns `false` if this is the last component.
      (This means path ended with 'foo' or 'foo/'.)

   */

  // TODO: Have buffer local to this function, so we know it's the
  //       correct length?

  int bufferOffset = 0;

  int offset = *p_offset;

  // Skip root or other separator
  if (path[offset] == '/') {
    offset++;
  }
  
  // Copy the next next path segment
  while (bufferOffset < MAX_COMPONENT_LEN
	 && (path[offset] != '/')
	 && (path[offset] != '\0')) {
    buffer[bufferOffset++] = path[offset++];
  }

  buffer[bufferOffset] = '\0';

  // Skip trailing separator so we can determine if this
  // is the last component in the path or not.
  if (path[offset] == '/') {
    offset++;
  }

  *p_offset = offset;

  return (path[offset] != '\0');
}



boolean walkPath(char *filepath, SdFile& parentDir,
		 boolean (*callback)(SdFile& parentDir,
				     char *filePathComponent,
				     boolean isLastComponent,
				     void *object),
		 void *object = NULL) {
  /*
     
     When given a file path (and parent directory--normally root),
     this function traverses the directories in the path and at each
     level calls the supplied callback function while also providing
     the supplied object for context if required.

       e.g. given the path '/foo/bar/baz'
            the callback would be called at the equivalent of
	    '/foo', '/foo/bar' and '/foo/bar/baz'.

     The implementation swaps between two different directory/file
     handles as it traverses the directories and does not use recursion
     in an attempt to use memory efficiently.

     If a callback wishes to stop the directory traversal it should
     return false--in this case the function will stop the traversal,
     tidy up and return false.

     If a directory path doesn't exist at some point this function will
     also return false and not subsequently call the callback.

     If a directory path specified is complete, valid and the callback
     did not indicate the traversal should be interrupted then this
     function will return true.

   */


  SdFile subfile1;
  SdFile subfile2;

  char buffer[PATH_COMPONENT_BUFFER_LEN]; 

  unsigned int offset = 0;

  SdFile *p_parent;
  SdFile *p_child;

  SdFile *p_tmp_sdfile;  
  
  p_child = &subfile1;
  
  p_parent = &parentDir;

  while (true) {

    boolean moreComponents = getNextPathComponent(filepath, &offset, buffer);

    boolean shouldContinue = callback((*p_parent), buffer, !moreComponents, object);

    if (!shouldContinue) {
      // TODO: Don't repeat this code?
      // If it's one we've created then we
      // don't need the parent handle anymore.
      if (p_parent != &parentDir) {
        (*p_parent).close();
      }
      return false;
    }
    
    if (!moreComponents) {
      break;
    }
    
    boolean exists = (*p_child).open(*p_parent, buffer, O_RDONLY);

    // If it's one we've created then we
    // don't need the parent handle anymore.
    if (p_parent != &parentDir) {
      (*p_parent).close();
    }
    
    // Handle case when it doesn't exist and we can't continue...
    if (exists) {
      // We alternate between two file handles as we go down
      // the path.
      if (p_parent == &parentDir) {
        p_parent = &subfile2;
      }

      p_tmp_sdfile = p_parent;
      p_parent = p_child;
      p_child = p_tmp_sdfile;
    } else {
      return false;
    }
  }
  
  if (p_parent != &parentDir) {
    (*p_parent).close(); // TODO: Return/ handle different?
  }

  return true;
}



/*

   The callbacks used to implement various functionality follow.

   Each callback is supplied with a parent directory handle,
   character string with the name of the current file path component,
   a flag indicating if this component is the last in the path and
   a pointer to an arbitrary object used for context.

 */

boolean callback_pathExists(SdFile& parentDir, char *filePathComponent, 
			    boolean isLastComponent, void *object) {
  /*

    Callback used to determine if a file/directory exists in parent
    directory.

    Returns true if file path exists.

  */
  SdFile child;

  boolean exists = child.open(parentDir, filePathComponent, O_RDONLY);
  
  if (exists) {
     child.close(); 
  }
  
  return exists;
}



boolean callback_makeDirPath(SdFile& parentDir, char *filePathComponent, 
			     boolean isLastComponent, void *object) {
  /*

    Callback used to create a directory in the parent directory if
    it does not already exist.

    Returns true if a directory was created or it already existed.

  */
  boolean result = false;
  SdFile child;
  
  result = callback_pathExists(parentDir, filePathComponent, isLastComponent, object);
  if (!result) {
    result = child.makeDir(parentDir, filePathComponent);
  } 
  
  return result;
}


  /*

boolean callback_openPath(SdFile& parentDir, char *filePathComponent, 
			  boolean isLastComponent, void *object) {

    Callback used to open a file specified by a filepath that may
    specify one or more directories above it.

    Expects the context object to be an instance of `SDClass` and
    will use the `file` property of the instance to open the requested
    file/directory with the associated file open mode property.

    Always returns true if the directory traversal hasn't reached the
    bottom of the directory heirarchy.

    Returns false once the file has been opened--to prevent the traversal
    from descending further. (This may be unnecessary.)

  if (isLastComponent) {
    SDClass *p_SD = static_cast<SDClass*>(object);
    p_SD->file.open(parentDir, filePathComponent, p_SD->fileOpenMode);
    if (p_SD->fileOpenMode == FILE_WRITE) {
      p_SD->file.seekSet(p_SD->file.fileSize());
    }
    // TODO: Return file open result?
    return false;
  }
  return true;
}
  */



boolean callback_remove(SdFile& parentDir, char *filePathComponent, 
			boolean isLastComponent, void *object) {
  if (isLastComponent) {
    return SdFile::remove(parentDir, filePathComponent);
  }
  return true;
}

boolean callback_rmdir(SdFile& parentDir, char *filePathComponent, 
			boolean isLastComponent, void *object) {
  if (isLastComponent) {
    SdFile f;
    if (!f.open(parentDir, filePathComponent, O_READ)) return false;
    return f.rmDir();
  }
  return true;
}

<<<<<<< HEAD
boolean SDClass::begin(uint8_t csPin, uint32_t sckRateID) {
=======


/* Implementation of class used to create `SDCard` object. */



boolean SDClass::begin(uint8_t csPin, uint32_t speed) {
>>>>>>> bacc0b1f
  /*

    Performs the initialisation required by the sdfatlib library.

    Return true if initialization succeeds, false otherwise.

   */
<<<<<<< HEAD
  return card.init(sckRateID, csPin) &&
=======
  return card.init(speed, csPin) &&
>>>>>>> bacc0b1f
         volume.init(card) &&
         root.openRoot(volume);
}

// this little helper is used to traverse paths
SdFile SDClass::getParentDir(const char *filepath, int *index) {
  // get parent directory
  SdFile d1 = root; // start with the mostparent, root!
  SdFile d2;

  // we'll use the pointers to swap between the two objects
  SdFile *parent = &d1;
  SdFile *subdir = &d2;
  
  const char *origpath = filepath;

  while (strchr(filepath, '/')) {

    // get rid of leading /'s
    if (filepath[0] == '/') {
      filepath++;
      continue;
    }
    
    if (! strchr(filepath, '/')) {
      // it was in the root directory, so leave now
      break;
    }

    // extract just the name of the next subdirectory
    uint8_t idx = strchr(filepath, '/') - filepath;
    if (idx > 12)
      idx = 12;    // dont let them specify long names
    char subdirname[13];
    strncpy(subdirname, filepath, idx);
    subdirname[idx] = 0;

    // close the subdir (we reuse them) if open
    subdir->close();
    if (! subdir->open(parent, subdirname, O_READ)) {
      // failed to open one of the subdirectories
      return SdFile();
    }
    // move forward to the next subdirectory
    filepath += idx;

    // we reuse the objects, close it.
    parent->close();

    // swap the pointers
    SdFile *t = parent;
    parent = subdir;
    subdir = t;
  }

  *index = (int)(filepath - origpath);
  // parent is now the parent diretory of the file!
  return *parent;
}


File SDClass::open(const char *filepath, uint8_t mode) {
  /*

     Open the supplied file path for reading or writing.

     The file content can be accessed via the `file` property of
     the `SDClass` object--this property is currently
     a standard `SdFile` object from `sdfatlib`.

     Defaults to read only.

     If `write` is true, default action (when `append` is true) is to
     append data to the end of the file.

     If `append` is false then the file will be truncated first.

     If the file does not exist and it is opened for writing the file
     will be created.

     An attempt to open a file for reading that does not exist is an
     error.

   */

  int pathidx;

  // do the interative search
  SdFile parentdir = getParentDir(filepath, &pathidx);
  // no more subdirs!

  filepath += pathidx;

  if (! filepath[0]) {
    // it was the directory itself!
    return File(parentdir, "/");
  }

  // Open the file itself
  SdFile file;

  // failed to open a subdir!
  if (!parentdir.isOpen())
    return File();

  // there is a special case for the Root directory since its a static dir
  if (parentdir.isRoot()) {
    if ( ! file.open(SD.root, filepath, mode)) {
      // failed to open the file :(
      return File();
    }
    // dont close the root!
  } else {
    if ( ! file.open(parentdir, filepath, mode)) {
      return File();
    }
    // close the parent
    parentdir.close();
  }

  if (mode & (O_APPEND | O_WRITE)) 
    file.seekSet(file.fileSize());
  return File(file, filepath);
}


/*
File SDClass::open(char *filepath, uint8_t mode) {
  //

     Open the supplied file path for reading or writing.

     The file content can be accessed via the `file` property of
     the `SDClass` object--this property is currently
     a standard `SdFile` object from `sdfatlib`.

     Defaults to read only.

     If `write` is true, default action (when `append` is true) is to
     append data to the end of the file.

     If `append` is false then the file will be truncated first.

     If the file does not exist and it is opened for writing the file
     will be created.

     An attempt to open a file for reading that does not exist is an
     error.

   //

  // TODO: Allow for read&write? (Possibly not, as it requires seek.)

  fileOpenMode = mode;
  walkPath(filepath, root, callback_openPath, this);

  return File();

}
*/


//boolean SDClass::close() {
//  /*
//
//    Closes the file opened by the `open` method.
//
//   */
//  file.close();
//}


boolean SDClass::exists(char *filepath) {
  /*

     Returns true if the supplied file path exists.

   */
  return walkPath(filepath, root, callback_pathExists);
}


//boolean SDClass::exists(char *filepath, SdFile& parentDir) {
//  /*
//
//     Returns true if the supplied file path rooted at `parentDir`
//     exists.
//
//   */
//  return walkPath(filepath, parentDir, callback_pathExists);
//}


boolean SDClass::mkdir(char *filepath) {
  /*
  
    Makes a single directory or a heirarchy of directories.

    A rough equivalent to `mkdir -p`.
  
   */
  return walkPath(filepath, root, callback_makeDirPath);
}

boolean SDClass::rmdir(char *filepath) {
  /*
  
    Remove a single directory or a heirarchy of directories.

    A rough equivalent to `rm -rf`.
  
   */
  return walkPath(filepath, root, callback_rmdir);
}

boolean SDClass::remove(char *filepath) {
  return walkPath(filepath, root, callback_remove);
}


// allows you to recurse into a directory
File File::openNextFile(uint8_t mode) {
  dir_t p;

  //Serial.print("\t\treading dir...");
  while (_file->readDir(&p) > 0) {

    // done if past last used entry
    if (p.name[0] == DIR_NAME_FREE) {
      //Serial.println("end");
      return File();
    }

    // skip deleted entry and entries for . and  ..
    if (p.name[0] == DIR_NAME_DELETED || p.name[0] == '.') {
      //Serial.println("dots");
      continue;
    }

    // only list subdirectories and files
    if (!DIR_IS_FILE_OR_SUBDIR(&p)) {
      //Serial.println("notafile");
      continue;
    }

    // print file name with possible blank fill
    SdFile f;
    char name[13];
    _file->dirName(p, name);
    //Serial.print("try to open file ");
    //Serial.println(name);

    if (f.open(_file, name, mode)) {
      //Serial.println("OK!");
      return File(f, name);    
    } else {
      //Serial.println("ugh");
      return File();
    }
  }

  //Serial.println("nothing");
  return File();
}

void File::rewindDirectory(void) {  
  if (isDirectory())
    _file->rewind();
}

SDClass SD;<|MERGE_RESOLUTION|>--- conflicted
+++ resolved
@@ -326,9 +326,6 @@
   return true;
 }
 
-<<<<<<< HEAD
-boolean SDClass::begin(uint8_t csPin, uint32_t sckRateID) {
-=======
 
 
 /* Implementation of class used to create `SDCard` object. */
@@ -336,7 +333,6 @@
 
 
 boolean SDClass::begin(uint8_t csPin, uint32_t speed) {
->>>>>>> bacc0b1f
   /*
 
     Performs the initialisation required by the sdfatlib library.
@@ -344,11 +340,7 @@
     Return true if initialization succeeds, false otherwise.
 
    */
-<<<<<<< HEAD
-  return card.init(sckRateID, csPin) &&
-=======
   return card.init(speed, csPin) &&
->>>>>>> bacc0b1f
          volume.init(card) &&
          root.openRoot(volume);
 }
