/* 
  SDWebServer - Example WebServer with SD Card backend for esp8266

  Copyright (c) 2015 Hristo Gochkov. All rights reserved.
  This file is part of the ESP8266WebServer library for Arduino environment.
 
  This library is free software; you can redistribute it and/or
  modify it under the terms of the GNU Lesser General Public
  License as published by the Free Software Foundation; either
  version 2.1 of the License, or (at your option) any later version.

  This library is distributed in the hope that it will be useful,
  but WITHOUT ANY WARRANTY; without even the implied warranty of
  MERCHANTABILITY or FITNESS FOR A PARTICULAR PURPOSE.  See the GNU
  Lesser General Public License for more details.

  You should have received a copy of the GNU Lesser General Public
  License along with this library; if not, write to the Free Software
  Foundation, Inc., 51 Franklin St, Fifth Floor, Boston, MA  02110-1301  USA

  Have a FAT Formatted SD Card connected to the SPI port of the ESP8266
  The web root is the SD Card root folder
  File extensions with more than 3 charecters are not supported by the SD Library
  File Names longer than 8 charecters will be truncated by the SD library, so keep filenames shorter
  index.htm is the default index (works on subfolders as well)
  
  upload the contents of SdRoot to the root of the SDcard and access the editor by going to http://esp8266sd.local/edit

*/
#include <ESP8266WiFi.h>
#include <WiFiClient.h>
#include <ESP8266WebServer.h>
#include <ESP8266mDNS.h>
#include <SPI.h>
#include <SD.h>

#define DBG_OUTPUT_PORT Serial

const char* ssid = "**********";
const char* password = "**********";
const char* hostname = "esp8266sd";

MDNSResponder mdns;
ESP8266WebServer server(80);

static bool hasSD = false;
File uploadFile;


void returnOK() {
  server.sendHeader("Connection", "close");
  server.sendHeader("Access-Control-Allow-Origin", "*");
  server.send(200, "text/plain", "");
}

void returnFail(String msg) {
  server.sendHeader("Connection", "close");
  server.sendHeader("Access-Control-Allow-Origin", "*");
  server.send(500, "text/plain", msg + "\r\n");
}

bool loadFromSdCard(String path){
  String dataType = "text/plain";
  if(path.endsWith("/")) path += "index.htm";
  
  if(path.endsWith(".src")) path = path.substring(0, path.lastIndexOf("."));
  else if(path.endsWith(".htm")) dataType = "text/html";
  else if(path.endsWith(".css")) dataType = "text/css";
  else if(path.endsWith(".js")) dataType = "application/javascript";
  else if(path.endsWith(".png")) dataType = "image/png";
  else if(path.endsWith(".gif")) dataType = "image/gif";
  else if(path.endsWith(".jpg")) dataType = "image/jpeg";
  else if(path.endsWith(".ico")) dataType = "image/x-icon";
  else if(path.endsWith(".xml")) dataType = "text/xml";
  else if(path.endsWith(".pdf")) dataType = "application/pdf";
  else if(path.endsWith(".zip")) dataType = "application/zip";
  
  File dataFile = SD.open(path.c_str());
  if(dataFile.isDirectory()){
    path += "/index.htm";
    dataType = "text/html";
    dataFile = SD.open(path.c_str());
  }

  if (!dataFile)
    return false;
  
  if(server.hasArg("download")) dataType = "application/octet-stream";
  
<<<<<<< HEAD
  server.sendHeader("Content-Length", String(dataFile.size()));
  server.sendHeader("Connection", "close");
  server.sendHeader("Access-Control-Allow-Origin", "*");
  server.send(200, dataType.c_str(), "");

  WiFiClient client = server.client();
  size_t totalSize = dataFile.size();
  if (client.write(dataFile, PAYLOAD_UNIT_SIZE) != totalSize) {
    DBG_OUTPUT_PORT.println("Sent less data than expected!");
=======
  if (dataFile) {
    WiFiClient client = server.client();
    String head = "HTTP/1.1 200 OK\r\nContent-Type: ";
    head += dataType;
    head += "\r\nContent-Length: ";
    head += dataFile.size();
    head += "\r\nConnection: close";
    head += "\r\nAccess-Control-Allow-Origin: *";
    head += "\r\n\r\n";
    client.print(head);
    dataType = String();
    path = String();
    
    if(client.write(dataFile) != dataFile.size()){
      DBG_OUTPUT_PORT.println("Sent less data than expected!");
    }
    
    dataFile.close();
    client.stop();
    return true;
>>>>>>> dea91ca6
  }

  dataFile.close();
  return true;
}

void handleFileUpload(){
  if(server.uri() != "/edit") return;
  HTTPUpload& upload = server.upload();
  if(upload.status == UPLOAD_FILE_START){
    if(SD.exists((char *)upload.filename.c_str())) SD.remove((char *)upload.filename.c_str());
    uploadFile = SD.open(upload.filename.c_str(), FILE_WRITE);
    DBG_OUTPUT_PORT.print("Upload: START, filename: "); DBG_OUTPUT_PORT.println(upload.filename);
  } else if(upload.status == UPLOAD_FILE_WRITE){
    if(uploadFile) uploadFile.write(upload.buf, upload.currentSize);
    DBG_OUTPUT_PORT.print("Upload: WRITE, Bytes: "); DBG_OUTPUT_PORT.println(upload.currentSize);
  } else if(upload.status == UPLOAD_FILE_END){
    if(uploadFile) uploadFile.close();
    DBG_OUTPUT_PORT.print("Upload: END, Size: "); DBG_OUTPUT_PORT.println(upload.totalSize);
  }
}

void deleteRecursive(String path){
  File file = SD.open((char *)path.c_str());
  if(!file.isDirectory()){
    file.close();
    SD.remove((char *)path.c_str());
    return;
  }

  file.rewindDirectory();
  while(true) {
    File entry = file.openNextFile();
    if (!entry) break;
    String entryPath = path + "/" +entry.name();
    if(entry.isDirectory()){
      entry.close();
      deleteRecursive(entryPath);
    } else {
      entry.close();
      SD.remove((char *)entryPath.c_str());
    }
    yield();
  }

  SD.rmdir((char *)path.c_str());
  file.close();
}

void handleDelete(){
  if(server.args() == 0) return returnFail("BAD ARGS");
  String path = server.arg(0);
  if(path == "/" || !SD.exists((char *)path.c_str())) {
    returnFail("BAD PATH");
    return;
  }
  deleteRecursive(path);
  returnOK();
}

void handleCreate(){
  if(server.args() == 0) return returnFail("BAD ARGS");
  String path = server.arg(0);
  if(path == "/" || SD.exists((char *)path.c_str())) { 
    returnFail("BAD PATH");
    return;
  }

  if(path.indexOf('.') > 0){
    File file = SD.open((char *)path.c_str(), FILE_WRITE);
    if(file){
      file.write((const char *)0);
      file.close();
    }
  } else {
    SD.mkdir((char *)path.c_str());
  }
  returnOK();
}

void printDirectory() {
  if(!server.hasArg("dir")) return returnFail("BAD ARGS");
  String path = server.arg("dir");
  if(path != "/" && !SD.exists((char *)path.c_str())) return returnFail("BAD PATH");
  File dir = SD.open((char *)path.c_str());
  path = String();
  if(!dir.isDirectory()){
    dir.close();
    return returnFail("NOT DIR");
  }
  dir.rewindDirectory();
  
  server.send(200, "text/json", "");
  WiFiClient client = server.client();

  for (int cnt = 0; true; ++cnt) {
    File entry = dir.openNextFile();
    if (!entry)
    break;

    String output;
    if (cnt == 0) 
      output = '[';
    else 
      output = ',';

    output += "{\"type\":\"";
    output += (entry.isDirectory()) ? "dir" : "file";
    output += "\",\"name\":\"";
    output += entry.name();
    output += "\"";
    output += "}";
    server.sendContent(output);
    entry.close();
 }
 server.sendContent("]");
 dir.close();
}

void handleNotFound(){
  if(hasSD && loadFromSdCard(server.uri())) return;
  String message = "SDCARD Not Detected\n\n";
  message += "URI: ";
  message += server.uri();
  message += "\nMethod: ";
  message += (server.method() == HTTP_GET)?"GET":"POST";
  message += "\nArguments: ";
  message += server.args();
  message += "\n";
  for (uint8_t i=0; i<server.args(); i++){
    message += " NAME:"+server.argName(i) + "\n VALUE:" + server.arg(i) + "\n";
  }
  server.send(404, "text/plain", message);
  DBG_OUTPUT_PORT.print(message);
}

void setup(void){
  DBG_OUTPUT_PORT.begin(115200);
  DBG_OUTPUT_PORT.setDebugOutput(true);
  DBG_OUTPUT_PORT.print("\n");
  WiFi.begin(ssid, password);
  DBG_OUTPUT_PORT.print("Connecting to ");
  DBG_OUTPUT_PORT.println(ssid);

  // Wait for connection
  uint8_t i = 0;
  while (WiFi.status() != WL_CONNECTED && i++ < 20) {//wait 10 seconds
    delay(500);
  }
  if(i == 21){
    DBG_OUTPUT_PORT.print("Could not connect to");
    DBG_OUTPUT_PORT.println(ssid);
    while(1) delay(500);
  }
  DBG_OUTPUT_PORT.print("Connected! IP address: ");
  DBG_OUTPUT_PORT.println(WiFi.localIP());
  
  if (mdns.begin(hostname, WiFi.localIP())) {
    DBG_OUTPUT_PORT.println("MDNS responder started");
    DBG_OUTPUT_PORT.print("You can now connect to http://");
    DBG_OUTPUT_PORT.print(hostname);
    DBG_OUTPUT_PORT.println(".local");
  }
  
  
  server.on("/list", HTTP_GET, printDirectory);
  server.on("/edit", HTTP_DELETE, handleDelete);
  server.on("/edit", HTTP_PUT, handleCreate);
  server.on("/edit", HTTP_POST, [](){ returnOK(); });
  server.onNotFound(handleNotFound);
  server.onFileUpload(handleFileUpload);
  
  server.begin();
  DBG_OUTPUT_PORT.println("HTTP server started");
  
  if (SD.begin(SS)){
     DBG_OUTPUT_PORT.println("SD Card initialized.");
     hasSD = true;
  }
}

void loop(void){
  server.handleClient();
}<|MERGE_RESOLUTION|>--- conflicted
+++ resolved
@@ -87,7 +87,6 @@
   
   if(server.hasArg("download")) dataType = "application/octet-stream";
   
-<<<<<<< HEAD
   server.sendHeader("Content-Length", String(dataFile.size()));
   server.sendHeader("Connection", "close");
   server.sendHeader("Access-Control-Allow-Origin", "*");
@@ -95,30 +94,8 @@
 
   WiFiClient client = server.client();
   size_t totalSize = dataFile.size();
-  if (client.write(dataFile, PAYLOAD_UNIT_SIZE) != totalSize) {
+  if (client.write(dataFile, HTTP_DOWNLOAD_UNIT_SIZE) != totalSize) {
     DBG_OUTPUT_PORT.println("Sent less data than expected!");
-=======
-  if (dataFile) {
-    WiFiClient client = server.client();
-    String head = "HTTP/1.1 200 OK\r\nContent-Type: ";
-    head += dataType;
-    head += "\r\nContent-Length: ";
-    head += dataFile.size();
-    head += "\r\nConnection: close";
-    head += "\r\nAccess-Control-Allow-Origin: *";
-    head += "\r\n\r\n";
-    client.print(head);
-    dataType = String();
-    path = String();
-    
-    if(client.write(dataFile) != dataFile.size()){
-      DBG_OUTPUT_PORT.println("Sent less data than expected!");
-    }
-    
-    dataFile.close();
-    client.stop();
-    return true;
->>>>>>> dea91ca6
   }
 
   dataFile.close();
